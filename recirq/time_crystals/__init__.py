--- conflicted
+++ resolved
@@ -19,11 +19,7 @@
     DEFAULT_BASE_DIR,
 )
 
-<<<<<<< HEAD
-from recirq.time_crystals.dtcsimulation import (
-=======
 from recirq.time_crystals.dtc_simulation import (
->>>>>>> d54f97cb
     run_comparison_experiment,
     signal_ratio,
     symbolic_dtc_circuit_list,
